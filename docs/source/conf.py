# Configuration file for the Sphinx documentation builder.
#
# This file only contains a selection of the most common options. For a full
# list see the documentation:
# https://www.sphinx-doc.org/en/master/usage/configuration.html

# -- Path setup --------------------------------------------------------------

# If extensions (or modules to document with autodoc) are in another directory,
# add these directories to sys.path here. If the directory is relative to the
# documentation root, use os.path.abspath to make it absolute, like shown here.
#
import os
import sys
import mock

sys.path.insert(0, os.path.abspath("../.."))
sys.path.insert(0, os.path.abspath(".."))


# -- Project information -----------------------------------------------------

project = "coolpup.py"
copyright = "2020, Ilya M. Flyamer"
author = "Ilya M. Flyamer"

# The full version, including alpha/beta/rc tags
release = "0.9.7"


# -- General configuration ---------------------------------------------------

# Add any Sphinx extension module names here, as strings. They can be
# extensions coming with Sphinx (named 'sphinx.ext.*') or your custom
# ones.
<<<<<<< HEAD
extensions = [
    "myst_nb",
    # 'sphinx_argparse_cli',
    #'myst_parser',
    # "sphinx.ext.napoleon",
    "sphinx.ext.autodoc",
    # "sphinx.ext.viewcode",
    # "sphinx.ext.githubpages",
    # "sphinx.ext.mathjax",
    "sphinxarg.ext",
    # 'm2r2'
]


MOCK_MODULES = [
    "Cython",
    "bioframe",
    "cooler",
    "cooltools",
    "cooltools.lib",
    "h5py",
    "matplotlib",
    "matplotlib.colors",
    "matplotlib.font_manager",
    "matplotlib.pyplot",
    "matplotlib.ticker",
    "more_itertools",
    "mpl_toolkits.axes_grid1",
    "natsort",
    "numpy",
    "pandas",
    "pysam",
    "scipy",
    "scipy.linalg",
    "seaborn",
]

for mod_name in MOCK_MODULES:
    sys.modules[mod_name] = mock.Mock()
=======
extensions = ['myst_nb',
              #'myst_parser',
              'sphinx.ext.napoleon',
              'sphinx.ext.autodoc',
              'sphinx.ext.viewcode',
              'sphinx.ext.githubpages',
              'sphinx.ext.mathjax',
              'sphinxarg.ext',
              # 'm2r2'
              ]


MOCK_MODULES = ['cooltools',
                'numpy',
                'scipy',
                # 'scipy.linalg',
                'Cython',
                'matplotlib',
                # 'matplotlib.colors',
                # 'matplotlib.ticker',
                # 'matplotlib.pyplot',
                # 'matplotlib.font_manager',
                'seaborn',
                'mpl_toolkits.axes_grid1',
                'pandas',
                'h5py',
                'cooler',
                'pysam',
                'natsort',
                'yaml',
                'bioframe',
                'more_itertools'
                ]

# for mod_name in MOCK_MODULES:
#    sys.modules[mod_name] = mock.Mock()
>>>>>>> 66301d97

autodoc_mock_imports = MOCK_MODULES

# Add any paths that contain templates here, relative to this directory.
templates_path = ["_templates"]

# List of patterns, relative to source directory, that match files and
# directories to ignore when looking for source files.
# This pattern also affects html_static_path and html_extra_path.
exclude_patterns = ["_build", "**.ipynb_checkpoints"]


# -- Options for HTML output -------------------------------------------------

# The theme to use for HTML and HTML Help pages.  See the documentation for
# a list of builtin themes.
#
html_theme = "sphinx_rtd_theme"

# Add any paths that contain custom static files (such as style sheets) here,
# relative to this directory. They are copied after the builtin static files,
# so a file named "default.css" will overwrite the builtin "default.css".
html_static_path = ["_static"]

add_module_names = True

# master_doc = 'index'


def skip(app, what, name, obj, would_skip, options):
    if name == "__init__":
        return False
    return would_skip


def setup(app):
    app.connect("autodoc-skip-member", skip)
    app.add_css_file("my_theme.css")


source_suffix = [".rst", ".md", ".ipynb"]
html_favicon = "favicon.ico"

autodoc_docstring_signature = True
nbsphinx_execute = "never"
jupyter_execute_notebooks = "off"<|MERGE_RESOLUTION|>--- conflicted
+++ resolved
@@ -33,11 +33,10 @@
 # Add any Sphinx extension module names here, as strings. They can be
 # extensions coming with Sphinx (named 'sphinx.ext.*') or your custom
 # ones.
-<<<<<<< HEAD
 extensions = [
     "myst_nb",
     # 'sphinx_argparse_cli',
-    #'myst_parser',
+    # 'myst_parser',
     # "sphinx.ext.napoleon",
     "sphinx.ext.autodoc",
     # "sphinx.ext.viewcode",
@@ -73,44 +72,6 @@
 
 for mod_name in MOCK_MODULES:
     sys.modules[mod_name] = mock.Mock()
-=======
-extensions = ['myst_nb',
-              #'myst_parser',
-              'sphinx.ext.napoleon',
-              'sphinx.ext.autodoc',
-              'sphinx.ext.viewcode',
-              'sphinx.ext.githubpages',
-              'sphinx.ext.mathjax',
-              'sphinxarg.ext',
-              # 'm2r2'
-              ]
-
-
-MOCK_MODULES = ['cooltools',
-                'numpy',
-                'scipy',
-                # 'scipy.linalg',
-                'Cython',
-                'matplotlib',
-                # 'matplotlib.colors',
-                # 'matplotlib.ticker',
-                # 'matplotlib.pyplot',
-                # 'matplotlib.font_manager',
-                'seaborn',
-                'mpl_toolkits.axes_grid1',
-                'pandas',
-                'h5py',
-                'cooler',
-                'pysam',
-                'natsort',
-                'yaml',
-                'bioframe',
-                'more_itertools'
-                ]
-
-# for mod_name in MOCK_MODULES:
-#    sys.modules[mod_name] = mock.Mock()
->>>>>>> 66301d97
 
 autodoc_mock_imports = MOCK_MODULES
 
