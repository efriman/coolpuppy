#!/usr/bin/env python3
# -*- coding: utf-8 -*-
"""
Created on Mon Mar 23 14:05:06 2020

@author: Ilya Flyamer
"""
from coolpuppy.lib import numutils
from coolpuppy.lib import puputils
from coolpuppy.lib import io

from plotpuppy.plotpup import make_heatmap_grid, make_heatmap_stripes
from coolpuppy._version import __version__

import matplotlib

matplotlib.use("Agg")

import matplotlib.pyplot as plt
import matplotlib as mpl
import re
import argparse

from natsort import natsorted

import sys
import pdb, traceback


def parse_args_plotpuppy():
    parser = argparse.ArgumentParser(
        formatter_class=argparse.ArgumentDefaultsHelpFormatter
    )
    parser.add_argument(
        "--cmap",
        type=str,
        required=False,
        default="coolwarm",
        help="""Colormap to use
                (see https://matplotlib.org/users/colormaps.html)""",
    )
    parser.add_argument(
        "--not_symmetric",
        "--not-symmetric",
        "--not_symmetrical",
        "--not-symmetrical",
        default=False,
        action="store_true",
        help="""Whether to **not** make colormap symmetric around 1, if log scale""",
    )
    parser.add_argument(
        "--vmin", type=float, required=False, help="""Value for the lowest colour"""
    )
    parser.add_argument(
        "--vmax", type=float, required=False, help="""Value for the highest colour"""
    )
    parser.add_argument(
        "--scale",
        type=str,
        default="log",
        required=False,
        choices={"linear", "log"},
        help="""Whether to use linear or log scaling for mapping colours""",
    )
    parser.add_argument(
        "--stripe",
        type=str,
        default=None,
        required=False,
        help="""For plotting stripe stackups""",
    )
    parser.add_argument(
        "--stripe_sort",
        type=str,
        default="sum",
        required=False,
        help="""Whether to sort stripe stackups by total signal (sum), central pixel signal (center_pixel), or not at all (None)""",
    )
    parser.add_argument(
        "--lineplot",
        default=False,
        action="store_true",
        help="""Whether to plot the average lineplot above stripes. 
                This only works for a single plot, i.e. without rows/columns
                """,
    )
    parser.add_argument(
        "--out_sorted_bedpe",
        type=str,
        default=None,
        required=False,
        help="""Output bedpe of sorted stripe regions""",
    )
    parser.add_argument(
        "--divide_pups",
        default=False,
        action="store_true",
        help="""Whether to divide two pileups and plot the result""",
    )
    parser.add_argument(
        "--font",
        type=str,
        default="DejaVu Sans",
        required=False,
        help="""Font to use for plotting""",
    )

    parser.add_argument(
        "--font_scale",
        type=float,
        default=1,
        required=False,
        help="""Font scale to use for plotting. Defaults to 1""",
    )
    # parser.add_argument(
    #     "--cbar_mode",
    #     type=str,
    #     default="single",
    #     required=False,
    #     choices={"single", "edge", "each"},
    #     help="""Whether to show a single colorbar, one per row or one for each subplot
    #          """,
    # )
    # parser.add_argument(
    #     "--n_cols",
    #     type=int,
    #     default=0,
    #     required=False,
    #     help="""How many columns to use for plotting the data.
    #             If 0, automatically make the figure as square as possible""",
    # )
    parser.add_argument(
        "--cols",
        type=str,
        required=False,
        help="""Which value to map as columns""",
    )
    parser.add_argument(
        "--rows",
        type=str,
        required=False,
        help="""Which value to map as rows""",
    )
    parser.add_argument(
        "--col_order",
        type=lambda s: re.split(" |, ", s),
        required=False,
        help="""Order of columns to use, space separated inside quotes""",
    )
    parser.add_argument(
        "--row_order",
        type=lambda s: re.split(" |, ", s),
        required=False,
        help="""Order of rows to use, space separated inside quotes""",
    )
    parser.add_argument(
        "--colnames",
        type=str,
        nargs="+",
        required=False,
        help="""Names to plot for columns, space separated.""",
    )
    parser.add_argument(
        "--rownames",
        type=str,
        nargs="+",
        required=False,
        help="""Names to plot for rows, space separated.""",
    )
    parser.add_argument(
        "--query",
        type=str,
        required=False,
        action="append",
        help="""Pandas query to select pups to plot from concatenated input files.
                Multiple query arguments can be used. Usage example:
                --query "orientation == '+-' | orientation == '-+'" """,
    )
    parser.add_argument(
        "--norm_corners",
        type=int,
        required=False,
        default=0,
        help="""Whether to normalize pileups by their top left and bottom right corners.
                0 for no normalization, positive number to define the size of the corner
                squares whose values are averaged""",
    )
    parser.add_argument(
        "--no_score",
        action="store_true",
        required=False,
        default=False,
        help="""If central pixel score should not be shown in top left corner""",
    )
    parser.add_argument(
        "--center",
        type=int,
        required=False,
        default=3,
        help="""How many central pixels to consider when calculating enrichment for off-diagonal pileups.""",
    )
    parser.add_argument(
        "--ignore_central",
        type=int,
        required=False,
        default=3,
        help="""How many central bins to ignore when calculating insulation for local (on-diagonal) non-rescaled pileups.""",
    )
    parser.add_argument(
        "--quaich",
        required=False,
        default=False,
        action="store_true",
        help="""Activate if pileups are named accodring to Quaich naming convention to get information from the file name""",
    )
    parser.add_argument(
        "--dpi",
        type=int,
        required=False,
        default=300,
        help="""DPI of the output plot. Try increasing if heatmaps look blurry""",
    )
    #    parser.add_argument("--n_rows", type=int, default=0,
    #                    required=False,
    #                    help="""How many rows to use for plotting the data""")
    parser.add_argument(
        "--height",
        type=float,
        required=False,
        default=1,
        help="""Height of the plot""",
    )
    parser.add_argument(
        "--plot_ticks",
        action="store_true",
        default=False,
        required=False,
        help="""Whether to plot ticks demarkating the center and flanking regions, only applicable for non-stripes""",
    )
    parser.add_argument(
        "--output",
        "-o",
        type=str,
        required=False,
        default="pup.pdf",
        help="""Where to save the plot""",
    )
    parser.add_argument(
        "--post_mortem",
        action="store_true",
        default=False,
        required=False,
        help="""Enter debugger if there is an error""",
    )
    parser.add_argument(
        "--input_pups", type=str, nargs="+", help="""All files to plot"""
    )
    parser.add_argument("-v", "--version", action="version", version=__version__)
    return parser


def main():
    parser = parse_args_plotpuppy()
    args = parser.parse_args()
    if args.post_mortem:

        def _excepthook(exc_type, value, tb):
            traceback.print_exception(exc_type, value, tb)
            print()
            pdb.pm()

        sys.excepthook = _excepthook
    mpl.rcParams["svg.fonttype"] = "none"
    mpl.rcParams["pdf.fonttype"] = 42

    if args.divide_pups:
        if len(args.input_pups) != 2:
            raise ValueError("Need exactly two input pups when using --divide_pups")
        else:
            pup1 = io.load_pileup_df(args.input_pups[0])
            pup2 = io.load_pileup_df(args.input_pups[1])
            pups = puputils.divide_pups(pup1, pup2)
    else:
        pups = io.load_pileup_df_list(
            args.input_pups,
            quaich=args.quaich,
            nice_metadata=True,
            skipstripes=not args.stripe,
        )

    if args.query is not None:
        for q in args.query:
            pups = pups.query(q)

    if args.norm_corners > 0:
        pups["data"] = pups["data"].apply(numutils.norm_cis, i=int(args.norm_corners))

    if not args.no_score:
        pups["score"] = pups.apply(
            numutils.get_score,
            center=args.center,
            ignore_central=args.ignore_central,
            axis=1,
        )
        score = "score"
    else:
        score = False

    if args.cols:
        if args.col_order:
            pups[args.cols] = pups[args.cols].astype(str)
            pups = pups[pups[args.cols].isin(args.col_order)]
        elif args.cols != "separation":
            args.col_order = pups[args.cols].unique()

    if args.rows:
        if args.row_order:
            pups[args.rows] = pups[args.rows].astype(str)
            pups = pups[pups[args.rows].isin(args.row_order)]
        elif args.rows != "separation":
            args.row_order = pups[args.rows].unique()

    if args.stripe_sort == "None":
        args.stripe_sort = None

    if args.not_symmetric:
        symmetric = False
    else:
        symmetric = True

<<<<<<< HEAD
=======
    if args.height is None:
        if args.stripe:
            height = 2
        else:
            height = 1
    else:
        height = args.height
>>>>>>> 429f627a
    if args.stripe:
        fg = make_heatmap_stripes(
            pups,
            cols=args.cols,
            rows=args.rows,
            col_order=args.col_order,
            row_order=args.row_order,
            vmin=args.vmin,
            vmax=args.vmax,
            sym=symmetric,
            cmap=args.cmap,
            scale=args.scale,
            height=args.height,
            stripe=args.stripe,
            stripe_sort=args.stripe_sort,
            out_sorted_bedpe=args.out_sorted_bedpe,
            font=args.font,
            font_scale=args.font_scale,
            plot_ticks=args.plot_ticks,
            colnames=args.colnames,
            rownames=args.rownames,
            lineplot=args.lineplot,
        )
    else:
        fg = make_heatmap_grid(
            pups,
            cols=args.cols,
            rows=args.rows,
            score=score,
            col_order=args.col_order,
            row_order=args.row_order,
            vmin=args.vmin,
            vmax=args.vmax,
            sym=symmetric,
            cmap=args.cmap,
            scale=args.scale,
            height=args.height,
            font=args.font,
            font_scale=args.font_scale,
            plot_ticks=args.plot_ticks,
            colnames=args.colnames,
            rownames=args.rownames,
        )

    plt.savefig(args.output, bbox_inches="tight", dpi=args.dpi)<|MERGE_RESOLUTION|>--- conflicted
+++ resolved
@@ -328,16 +328,6 @@
     else:
         symmetric = True
 
-<<<<<<< HEAD
-=======
-    if args.height is None:
-        if args.stripe:
-            height = 2
-        else:
-            height = 1
-    else:
-        height = args.height
->>>>>>> 429f627a
     if args.stripe:
         fg = make_heatmap_stripes(
             pups,
