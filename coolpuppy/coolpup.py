--- conflicted
+++ resolved
@@ -513,16 +513,12 @@
 
 def _add_snip(outdict, key, snip):
     if key not in outdict:
-<<<<<<< HEAD
         outdict[key] = {key: snip[key] for key in ["data", "cov_start", "cov_end"]}
-=======
-        outdict[key] = dict(snip[["data", "cov_start", "cov_end"]])
         #outdict[key] = snip[["data", "cov_start", "cov_end"]]
         outdict[key]["coordinates"] = [snip["coordinates"]]
         outdict[key]["horizontal_stripe"] = [snip["horizontal_stripe"]]
         outdict[key]["vertical_stripe"] = [snip["vertical_stripe"]]
         outdict[key]["corner_stripe"] = [snip["corner_stripe"]]
->>>>>>> 359c9557
         outdict[key]["num"] = np.isfinite(snip["data"]).astype(int)
         outdict[key]["n"] = 1
     else:
@@ -1064,57 +1060,7 @@
             )
             for row in merged.to_dict(orient="records"):
                 yield row
-<<<<<<< HEAD
-        else:  # all combinations
-            intervals_left = intervals.rename(columns=lambda x: x + "1")
-            intervals_right = intervals.rename(columns=lambda x: x + "2")
-            for i in range(1, intervals.shape[0]):
-                combinations = pd.concat(
-                    [
-                        intervals_left.iloc[:-i].reset_index(drop=True),
-                        intervals_right.iloc[i:].reset_index(drop=True),
-                    ],
-                    axis=1,
-                )
-                combinations["distance"] = (
-                    combinations["center2"] - combinations["center1"]
-                )
-                combinations = combinations[
-                    (self.mindist <= combinations["distance"].abs())
-                    & (combinations["distance"].abs() <= self.maxdist)
-                ]
-                combinations = self._control_regions(
-                    combinations, self.nshifts * control
-                )
-                if modify_2Dintervals_func is not None:
-                    combinations = modify_2Dintervals_func(combinations)
-                combinations = assign_groups(combinations, groupby=groupby)
-                combinations = combinations.reindex(
-                    columns=list(combinations.columns)
-                    + ["data", "cov_start", "cov_end"]
-                )
-                for row in combinations.to_dict(orient="records"):
-                    yield row
-
-    def get_combinations(
-        self,
-        filter_func,
-        intervals=None,
-        control=False,
-        groupby=[],
-        modify_2Dintervals_func=None,
-    ):
-        stream = self._get_combinations(
-            filter_func,
-            intervals,
-            control=control,
-            groupby=groupby,
-            modify_2Dintervals_func=modify_2Dintervals_func,
-        )
-        # if not self.local:
-        #     stream = self.filter_pos_stream_distance(stream)
-        return stream
-=======
+                
         else:
             intervals_left = intervals_left.rename(columns=lambda x: x + "1").reset_index(drop=True)
             intervals_right = intervals_right.rename(columns=lambda x: x + "2").reset_index(drop=True)
@@ -1143,7 +1089,7 @@
                             columns=list(combinations.columns)
                             + ["data", "horizontal_stripe", "vertical_stripe", "corner_stripe", "cov_start", "cov_end"]
                         )
-                    for _, row in combinations.iterrows():
+                    for row in combinations.to_dict(orient="records"):
                         yield row
             else:
                 for i in range(1, intervals.shape[0]):
@@ -1176,9 +1122,8 @@
                         columns=list(combinations.columns)
                         + ["data", "horizontal_stripe", "vertical_stripe", "corner_stripe", "cov_start", "cov_end"]
                     )
-                    for _, row in combinations.iterrows():
-                        yield row
->>>>>>> 359c9557
+                   for row in combinations.to_dict(orient="records"):
+                       yield row
 
     def get_intervals_stream(
         self,
@@ -1385,60 +1330,8 @@
                 raise ValueError("Trying to do trans with fewer than two chromosomes")
 
         self.empty_outmap = self.make_outmap()
-<<<<<<< HEAD
+
         self.empty_pup = {
-            "data": self.empty_outmap,
-            "n": 0,
-            "num": self.empty_outmap,
-            "cov_start": np.zeros((self.empty_outmap.shape[0])),
-            "cov_end": np.zeros((self.empty_outmap.shape[1])),
-        }
-
-    # def get_matrix(self, matrix, chrom, left_interval, right_interval):
-    #     lo_left, hi_left = left_interval
-    #     lo_right, hi_right = right_interval
-    #     lo_left *= self.resolution
-    #     hi_left *= self.resolution
-    #     lo_right *= self.resolution
-    #     hi_right *= self.resolution
-    #     matrix = self.CoolSnipper.snip(
-    #         matrix,
-    #         self.regions[chrom],
-    #         self.regions[chrom],
-    #         (lo_left, hi_left, lo_right, hi_right),
-    #     )
-    #     return matrix
-
-    def get_expected_matrix(self, region, left_interval, right_interval):
-        """Generate expected matrix for a region
-
-        Parameters
-        ----------
-        region : str
-            Region name.
-        left_interval : tuple
-            Tuple of (chrom, start, end) of the snip on the left side
-        right_interval : tuple
-            Tuple of (chrom, start, end) of the snip on the right side
-
-        Returns
-        -------
-        exp_matrix : array
-            Array of expected values for the selected coordinates.
-
-        """
-        lo_left, hi_left = left_interval
-        lo_right, hi_right = right_interval
-        exp_matrix = self.ExpSnipper.snip(
-            self.expected_selections[region],
-            region,
-            region,
-            (lo_left, hi_left, lo_right, hi_right),
-        )
-        return exp_matrix
-=======
-        self.empty_pup = pd.Series(
-            {
                 "data": self.empty_outmap,
                 "horizontal_stripe": [],
                 "vertical_stripe": [],
@@ -1449,13 +1342,11 @@
                 "cov_end": np.zeros((self.empty_outmap.shape[1])),
                 "coordinates": [],
                 }
-            )
     
     def get_expected_trans(self, region1, region2):
         exp_value = self.expected_df.loc[(self.expected_df["region1"] == region1) & 
                                        (self.expected_df["region2"] == region2), self.expected_value_col].item()
         return exp_value
->>>>>>> 359c9557
 
     def make_outmap(self,):
         """Generate zero-filled array of the right shape
@@ -1566,44 +1457,27 @@
                 self.clr.bins()[min_left2:max_right2][self.clr_weight_name].values
             )
         else:
-<<<<<<< HEAD
-            isnan = np.zeros(max_right - min_left).astype(bool)
+            isnan1 = isnan = np.zeros(max_right1 - min_left1).astype(bool)
+            isnan2 = isnan = np.zeros(max_right2 - min_left2).astype(bool)
+        
         if self.coverage_norm:
             coverage = self.get_coverage(bigdata)
-
-        ar = np.arange(max_right - min_left, dtype=np.int32)
-=======
-            isnan1 = np.zeros_like(
-                self.clr.bins()[min_left1:max_right1][self.clr_weight_name].values
-            ).astype(bool)
-            isnan2 = np.zeros_like(
-                self.clr.bins()[min_left2:max_right2][self.clr_weight_name].values
-            ).astype(bool)
+        ### TODO fix coverage for trans
         
         ar = np.arange(max_right1 - min_left1, dtype=np.int32)
->>>>>>> 359c9557
+
         diag_indicator = numutils.LazyToeplitz(-ar, ar)
         
         for snip in intervals:
-<<<<<<< HEAD
             snip["stBin1"], snip["endBin1"], snip["stBin2"], snip["endBin2"] = (
-                snip["stBin1"] - min_left,
-                snip["endBin1"] - min_left,
-                snip["stBin2"] - min_left,
-                snip["endBin2"] - min_left,
-            )
-            if snip["stBin1"] < 0 or snip["endBin2"] > (max_right - min_left):
-=======
-            if region2 != region1:
-                snip[["stBin1", "endBin1"]] -= min_left1
-                snip[["stBin2", "endBin2"]] -= min_left2 
-            else:
-                snip[["stBin1", "endBin1", "stBin2", "endBin2"]] -= min_left1
-                
+                snip["stBin1"] - min_left1,
+                snip["endBin1"] - min_left1,
+                snip["stBin2"] - min_left2,
+                snip["endBin2"] - min_left2,
+            )           
             if (snip["stBin1"] < 0 or snip["endBin1"] > 
-                (max_right1 - min_left1)) | (snip["stBin2"] < 0 or snip["endBin2"] > 
+                (max_right1 - min_left1)) or (snip["stBin2"] < 0 or snip["endBin2"] > 
                                              (max_right2 - min_left2)):
->>>>>>> 359c9557
                 continue
             data = (
                 bigdata[
