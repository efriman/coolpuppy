# -*- coding: utf-8 -*-
import multiprocessing
import numpy as np
import warnings
import pandas as pd
import bioframe
import itertools
from multiprocessing import Pool
from functools import partial, reduce
import logging
from natsort import natsorted
from scipy import sparse
from cooltools import numutils
from cooltools.lib import common, checks
from cooltools.api import snipping, coverage
import yaml
import io
from more_itertools import collapse
import h5sparse
import os
import re


def save_pileup_df(filename, df, metadata=None, mode="w", compression="lzf"):
    """
    Saves a dataframe with metadata into a binary HDF5 file`

    Parameters
    ----------
    filename : str
        File to save to.
    df : pd.DataFrame
        DataFrame to save into binary hdf5 file.
    metadata : dict, optional
        Dictionary with meatadata.
    mode : str, optional
        Mode for the first time access to the output file: 'w' to overwrite if file
        exists, or 'a' to fail if output file already exists
    compression : str, optional
        Compression to use for saving, e.g. 'gzip'. Defaults to 'lzf'

    Returns
    -------
    None.

    Notes
    -----
    Replaces `None` in metadata values with `False`, since HDF5 doesn't support `None`

    """
    if metadata is None:
        metadata = {}
    df[
        df.columns[
            ~df.columns.isin(
<<<<<<< HEAD
                [
                    "data",
                    "corner_stripe",
                    "vertical_stripe",
                    "horizontal_stripe",
                    "coordinates",
                ]
=======
                ["data", "vertical_stripe", "horizontal_stripe", "coordinates"]
>>>>>>> 81a6fabf
            )
        ]
    ].to_hdf(filename, "annotation", mode=mode)

    with h5sparse.File(filename, "a") as f:
        width = df["data"].iloc[0].shape[0]
        height = width * df["data"].shape[0]
        ds = f.create_dataset(
            "data",
            compression=compression,
            chunks=(width, width),
            shape=(height, width),
        )
        for i, arr in df["data"].reset_index(drop=True).items():
            ds[i * width : (i + 1) * width, :] = arr
        if df["store_stripes"].any():
<<<<<<< HEAD
            for i, arr in df["corner_stripe"].reset_index(drop=True).items():
                f.create_dataset(
                    "corner_stripe_" + str(i),
                    compression=compression,
                    shape=(len(arr), width),
                    data=sparse.csr_matrix(arr),
                )
=======
>>>>>>> 81a6fabf
            for i, arr in df["vertical_stripe"].reset_index(drop=True).items():
                f.create_dataset(
                    "vertical_stripe_" + str(i),
                    compression=compression,
                    shape=(len(arr), width),
                    data=sparse.csr_matrix(arr),
                )
            for i, arr in df["horizontal_stripe"].reset_index(drop=True).items():
                f.create_dataset(
                    "horizontal_stripe_" + str(i),
                    compression=compression,
                    shape=(len(arr), width),
                    data=sparse.csr_matrix(arr),
                )
            for i, arr in df["coordinates"].reset_index(drop=True).items():
                f.create_dataset(
                    "coordinates_" + str(i),
                    compression=compression,
                    shape=(len(arr), 6),
                    data=arr.astype(object),
                )
        group = f.create_group("attrs")
        if metadata is not None:
            for key, val in metadata.items():
                if val is None:
                    val = False
                group.attrs[key] = val
    return


def load_pileup_df(filename, quaich=False):
    """
    Loads a dataframe saved using `save_pileup_df`

    Parameters
    ----------
    filename : str
        File to load from.
    quaich : bool, optional
        Whether to assume standard quaich file naming to extract sample name and bedname.
        The default is False.

    Returns
    -------
    annotation : pd.DataFrame
        Pileups are in the "data" column, all metadata in other columns

    """
    with h5sparse.File(filename, "r", libver="latest") as f:
        metadata = dict(zip(f["attrs"].attrs.keys(), f["attrs"].attrs.values()))
        dstore = f["data"]
        data = []
        for chunk in dstore.iter_chunks():
            chunk = dstore[chunk]
            data.append(chunk)
        annotation = pd.read_hdf(filename, "annotation")
        annotation["data"] = data
        vertical_stripe = []
        horizontal_stripe = []
        coordinates = []
        try:
            for i in range(len(data)):
                vstripe = "vertical_stripe_" + str(i)
                hstripe = "horizontal_stripe_" + str(i)
                coords = "coordinates_" + str(i)
                vertical_stripe.append(f[vstripe][:].toarray())
                horizontal_stripe.append(f[hstripe][:].toarray())
<<<<<<< HEAD
                coordinates.append(f[coords][:].astype("U13"))
            annotation["corner_stripe"] = corner_stripe
=======
                coordinates.append(f[coords][:].astype('U13'))
>>>>>>> 81a6fabf
            annotation["vertical_stripe"] = vertical_stripe
            annotation["horizontal_stripe"] = horizontal_stripe
            annotation["coordinates"] = coordinates
        except:
            pass
    for key, val in metadata.items():
        annotation[key] = val
    if quaich:
        basename = os.path.basename(filename)
        sample, bedname = re.search(
            "^(.*)-(?:[0-9]+)_over_(.*)_(?:[0-9]+-shifts|expected).*\.clpy", basename
        ).groups()
        annotation["sample"] = sample
        annotation["bedname"] = bedname
    return annotation


def load_pileup_df_list(files, quaich=False, nice_metadata=True):
    """

    Parameters
    ----------
    files : iterable
        Files to read pileups from.
    quaich : bool, optional
        Whether to assume standard quaich file naming to extract sample name and bedname.
        The default is False.
    nice_metadata : bool, optional
        Whether to add nicer metadata for direct plotting. The default is True.
        Adds a "norm" column ("expected", "shifts" or "none").
        If any of the pileups were done by-distance, adds a "separation" column with a
        strign encoding the distance bands

    Returns
    -------
    pups : pd.DataFrame
        Combined dataframe with all pileups and annotations from all files.

    """
    pups = pd.concat([load_pileup_df(path, quaich=quaich) for path in files])
    if nice_metadata:
        pups["norm"] = np.where(
            pups["expected"], ["expected"] * pups.shape[0], ["shifts"] * pups.shape[0]
        ).astype(str)
        pups["norm"][
            np.logical_not(np.logical_or(pups["nshifts"] > 0, pups["expected"]))
        ] = "none"
        if "distance_band" in pups.columns:
            pups["separation"] = pups["distance_band"].apply(
                lambda x: np.nan
                if pd.isnull(x)
                # else f"{x[0]/1000000}Mb-\n{x[1]/1000000}Mb"
                else f"{x[0]/1000000}Mb-\n{x[1]/1000000}Mb"
                if len(x) == 2
                else f"{x[0]/1000000}Mb+"
            )
    return pups.reset_index(drop=False)


def save_array_with_header(array, header, filename):
    """Save a numpy array with a YAML header generated from a dictionary

    Parameters
    ----------
    array : np.array
        Array to save.
    header : dict
        Dictionaty to save into the header.
    filename : string
        Name of file to save array and metadata into.

    """
    header = yaml.dump(header).strip()
    np.savetxt(filename, array, header=header)


def load_array_with_header(filename):
    """Load array from files generated using `save_array_with_header`.
    They are simple txt files with an optional header in the first lines, commented
    using "# ". If uncommented, the header is in YAML.

    Parameters
    ----------
    filename : string
        File to load from.

    Returns
    -------
    data : dict
        Dictionary with information from the header. Access the associated data in an
        array using data['data'].

    """
    with open(filename) as f:
        read_data = f.read()

    lines = read_data.split("\n")
    header = "\n".join([line[2:] for line in lines if line.startswith("# ")])
    if len(header) > 0:
        metadata = yaml.load(header, Loader=yaml.FullLoader)
    else:
        metadata = {}
    data = "\n".join([line for line in lines if not line.startswith("# ")])
    with io.StringIO(data) as f:
        metadata["data"] = np.loadtxt(f)
    return metadata


def corner_cv(amap, i=4):
    """Get coefficient of variation for upper left and lower right corners of a pileup
    to estimate how noisy it is

    Parameters
    ----------
    amap : 2D array
        Pileup.
    i : int, optional
        How many bins to use from each upper left and lower right corner: final corner
        shape is i^2.
        The default is 4.

    Returns
    -------
    CV : float
        Coefficient of variation for the corner pixels.

    """
    corners = np.concatenate((amap[0:i, 0:i], amap[-i:, -i:]))
    corners = corners[np.isfinite(corners)]
    return np.std(corners) / np.mean(corners)


def norm_cis(amap, i=3):
    """Normalize the pileup by mean of pixels from upper left and lower right corners

    Parameters
    ----------
    amap : 2D array
        Pileup.
    i : int, optional
        How many bins to use from each upper left and lower right corner: final corner
        shape is i^2. 0 will not normalize.
        The default is 3.

    Returns
    -------
    amap : 2D array
        Normalized pileup.

    """
    if i > 0:
        return amap / np.nanmean((amap[0:i, 0:i] + amap[-i:, -i:])) * 2
    else:
        return amap


def get_enrichment(amap, n):
    """Get values from the center of a pileup for a square with side *n*

    Parameters
    ----------
    amap : 2D array
        Pileup.
    n : int
        Side of the central square to use.

    Returns
    -------
    enrichment : float
        Mean of the pixels in the central square.

    """
    c = amap.shape[0] // 2
    return np.nanmean(amap[c - n // 2 : c + n // 2 + 1, c - n // 2 : c + n // 2 + 1])


def get_local_enrichment(amap, flank=1):
    """Get values from the central part of a pileup for a square, ignoring padding

    Parameters
    ----------
    amap : 2D array
        Pileup.
    flank : int
        Relative padding used, i.e. if 1 the central third is used, if 2 the central
        fifth is used.
        The default is 1.

    Returns
    -------
    enrichment : float
        Mean of the pixels in the central square.

    """
    c = amap.shape[0] / (flank * 2 + 1)
    assert int(c) == c
    c = int(c)
    return np.nanmean(amap[c:-c, c:-c])


def get_insulation_strength(amap, ignore_central=0, ignore_diags=2):
    """Divide values in upper left and lower right corners over upper right and lower
    left, ignoring the central bins.

    Parameters
    ----------
    amap : 2D array
        Pileup.
    ignore_central : int, optional
        How many central bins to ignore. Has to be odd or 0. The default is 0.

    Returns
    -------
    float
        Insulation strength.

    """
    for d in range(ignore_diags):
        amap = numutils.fill_diag(amap, np.nan, d)
        if d != 0:
            amap = numutils.fill_diag(amap, np.nan, -d)
    if ignore_central != 0 and ignore_central % 2 != 1:
        raise ValueError(f"ignore_central has to be odd (or 0), got {ignore_central}")
    i = (amap.shape[0] - ignore_central) // 2
    intra = np.nanmean(np.concatenate([amap[:i, :i].ravel(), amap[-i:, -i:].ravel()]))
    inter = np.nanmean(np.concatenate([amap[:i, -i:].ravel(), amap[-i:, :i].ravel()]))
    return intra / inter


def get_score(pup, center=3, ignore_central=3):
    """Calculate reasonable sclre for any kind of pileup
    For non-local (off-diagonal) pileups, calculates average signal in the central
    pixels (based on 'center').
    For local non-rescaled pileups calculates insulation strength, and ignores the
    central bins (based on 'ignore_central')
    For local rescaled pileups calculates enrichment in the central rescaled area
    relative to the two neighouring areas on the sides.

    Parameters
    ----------
    pup : pd.Series or dict
        Series or dict with pileup in 'data' and annotations in other keys.
        Will correctly calculate enrichment score with annotations in 'local' (book),
        'rescale' (bool) and 'rescale_flank' (float)
    enrichment : int, optional
        Passed to 'get_enrichment' to calculate the average strength of central pixels.
        The default is 3.
    ignore_central : int, optional
        How many central bins to ignore for calculation of insulation in local pileups.
        The default is 3.

    Returns
    -------
    float
        Score.

    """
    if not pup["local"]:
        return get_enrichment(pup["data"], center)
    else:
        if pup["rescale"]:
            return get_local_enrichment(pup["data"], pup["rescale_flank"])
        else:
            return get_insulation_strength(pup["data"], ignore_central)


def prepare_single(item):
    """Generate enrichment and corner CV, reformat into a list

    Parameters
    ----------
    item : tuple
        Key, (n, pileup).

    Returns
    -------
    list
        Concatenated list of key, n, enrichment1, enrichment3, cv3, cv5.

    """
    key, (n, amap) = item
    enr1 = get_enrichment(amap, 1)
    enr3 = get_enrichment(amap, 3)
    cv3 = corner_cv(amap, 3)
    cv5 = corner_cv(amap, 5)
    return list(key) + [n, enr1, enr3, cv3, cv5]

def copy_array_halves(x):
    cntr = int(np.floor(x.shape[1] / 2))
    x[:,:(cntr+1)] = np.fliplr(x[:,cntr:])
    return x        

def bin_distance_intervals(intervals, band_edges="default"):
    """

    Parameters
    ----------
    intervals : pd.DataFrame
        Dataframe containing intervals with any annotations.
        Has to have a 'distance' column
    band_edges : list or array-like, or "default", optional
        Edges of distance bands used to split the intervals into groups.
        Default is np.append([0], 50000 * 2 ** np.arange(30))

    Returns
    -------
    snip : pd.DataFrame
        The same dataframe with added ['distance_band'] annotation.

    """
    if band_edges == "default":
        band_edges = np.append([0], 50000 * 2 ** np.arange(30))
    edge_ids = np.searchsorted(band_edges, intervals["distance"], side="right")
    bands = [tuple(band_edges[i - 1 : i + 1]) for i in edge_ids]
    intervals["distance_band"] = bands
    return intervals


def bin_distance(snip, band_edges="default"):
    """


    Parameters
    ----------
    snip : pd.Series
        Series containing any annotations. Has to have ['distance']
    band_edges : list or array-like, or "default", optional
        Edges of distance bands used to assign the distance band.
        Default is np.append([0], 50000 * 2 ** np.arange(30))

    Returns
    -------
    snip : pd.Series
        The same snip with added ['distance_band'] annotation.

    """
    if band_edges == "default":
        band_edges = np.append([0], 50000 * 2 ** np.arange(30))
    i = np.searchsorted(band_edges, snip["distance"])
    snip["distance_band"] = tuple(band_edges[i - 1 : i + 1])
    return snip


def group_by_region(snip):
    snip1 = snip.copy()
    snip1["group"] = tuple([snip1["chrom1"], snip1["start1"], snip1["end1"]])
    snip2 = snip.copy()
    snip2["group"] = tuple([snip2["chrom2"], snip2["start2"], snip2["end2"]])
    yield from (snip1, snip2)


def assign_groups(intervals, groupby=[]):
    """


    Parameters
    ----------
    intervals : TYPE
        DESCRIPTION.
    groupby : TYPE, optional
        DESCRIPTION. The default is [].

    Returns
    -------
    intervals : TYPE
        DESCRIPTION.

    """
    if not groupby:
        intervals["group"] = "all"
    else:
        intervals["group"] = list(intervals[groupby].values)
    return intervals


def expand(intervals, flank, resolution, rescale_flank=None):
    intervals = intervals.copy()
    if rescale_flank is None:
        intervals["exp_start"] = (
            np.floor(intervals["center"] / resolution) * resolution - flank
        )
        intervals["exp_end"] = (
            np.floor(intervals["center"] / resolution + 1) * resolution + flank
        )
    else:
        intervals[["exp_start", "exp_end"]] = bioframe.expand(
            intervals, scale=2 * rescale_flank + 1
        )[["start", "end"]]
    return intervals


def expand2D(intervals, flank, resolution, rescale_flank=None):
    if rescale_flank is None:
        intervals["exp_start1"] = (
            np.floor(intervals["center1"] // resolution) * resolution - flank
        )
        intervals["exp_end1"] = (
            np.floor(intervals["center1"] / resolution + 1) * resolution + flank
        )
        intervals["exp_start2"] = (
            np.floor(intervals["center2"] // resolution) * resolution - flank
        )
        intervals["exp_end2"] = (
            np.floor(intervals["center2"] / resolution + 1) * resolution + flank
        )
    else:
        intervals[["exp_start1", "exp_end1"]] = bioframe.expand(
            intervals, scale=2 * rescale_flank + 1, cols=["chrom1", "start1", "end1"]
        )[["start1", "end1"]]
        intervals[["exp_start2", "exp_end2"]] = bioframe.expand(
            intervals, scale=2 * rescale_flank + 1, cols=["chrom2", "start2", "end2"]
        )[["start2", "end2"]]
    return intervals


def combine_rows(row1, row2, normalize_order=True):
    d = row2.center - row1.center
    if d < 0 and normalize_order:
        row1, row2 = row2, row1
        d = -d
    # row1.index = [i+'1' for i in row1.index]
    # row2.index = [i+'2' for i in row2.index]
    double_row = pd.Series(
        index=[i + "1" for i in row1.index]
        + [i + "2" for i in row2.index]
        + ["distance"],
        data=np.concatenate([row1.values, row2.values, [d]]),
    )
    # double_row['distance'] = d
    return double_row


def _add_snip(outdict, key, snip):
    if key not in outdict:
        outdict[key] = {key: snip[key] for key in ["data", "cov_start", "cov_end"]}
        outdict[key]["coordinates"] = [snip["coordinates"]]
        outdict[key]["horizontal_stripe"] = [snip["horizontal_stripe"]]
        outdict[key]["vertical_stripe"] = [snip["vertical_stripe"]]
        outdict[key]["num"] = np.isfinite(snip["data"]).astype(int)
        outdict[key]["n"] = 1
    else:
        outdict[key]["data"] = np.nansum([outdict[key]["data"], snip["data"]], axis=0)
        outdict[key]["num"] += np.isfinite(snip["data"]).astype(int)
        outdict[key]["cov_start"] = np.nansum(
            [outdict[key]["cov_start"], snip["cov_start"]], axis=0
        )
        outdict[key]["cov_end"] = np.nansum(
            [outdict[key]["cov_end"], snip["cov_end"]], axis=0
        )
        outdict[key]["n"] += 1
        outdict[key]["horizontal_stripe"] = outdict[key]["horizontal_stripe"] + [
            snip["horizontal_stripe"]
        ]
        outdict[key]["vertical_stripe"] = outdict[key]["vertical_stripe"] + [
            snip["vertical_stripe"]
        ]
        outdict[key]["coordinates"] = outdict[key]["coordinates"] + [
            snip["coordinates"]
        ]


def sum_pups(pup1, pup2):
    """
    Preserves data, stripes, cov_start, cov_end, n, num and coordinates
    Assumes n=1 if not present, and calculates num if not present
    If store_stripes is set to False, stripes and coordinates will be empty
    """
    pup1["data"] = np.nan_to_num(pup1["data"])
    pup2["data"] = np.nan_to_num(pup2["data"])
    pup = {
        "data": pup1["data"] + pup2["data"],
        "cov_start": pup1["cov_start"] + pup2["cov_start"],
        "cov_end": pup1["cov_end"] + pup2["cov_end"],
        "n": pup1.get("n", 1) + pup2.get("n", 1),
        "num": pup1.get("num", np.isfinite(pup1["data"]).astype(int))
        + pup2.get("num", np.isfinite(pup2["data"]).astype(int)),
        "horizontal_stripe": pup1["horizontal_stripe"] + pup2["horizontal_stripe"],
        "vertical_stripe": pup1["vertical_stripe"] + pup2["vertical_stripe"],
        "coordinates": pup1["coordinates"] + pup2["coordinates"],
    }
    return pd.Series(pup)


def divide_pups(pup1, pup2):
    """
    Divide two pups and get the resulting pup. Requires that the pups have identical shapes, resolutions, flanks, etc. If pups contain stripes, these will only be divided if stripes have identical coordinates.
    """
    drop_columns = [
        "control_n",
        "control_num",
        "n",
        "num",
        "clr",
        "chroms",
        "minshift",
        "maxshift",
        "mindist",
        "maxdist",
        "subset",
        "seed",
        "data",
        "horizontal_stripe",
        "vertical_stripe",
        "cool_path",
        "features",
        "outname",
        "coordinates",
    ]
    pup1 = pup1.reset_index(drop=True)
    pup2 = pup2.reset_index(drop=True)
    drop_columns = list(set(drop_columns) & set(pup1.columns))
    div_pup = pup1.drop(columns=drop_columns)
    for col in div_pup.columns:
        assert np.all(
            np.sort(pup1[col]) == np.sort(pup2[col])
        ), f"Cannot divide these pups, {col} is different between them"
    div_pup["data"] = pup1["data"] / pup2["data"]
    div_pup["clrs"] = str(pup1["clr"]) + "/" + str(pup2["clr"])
    if set(["vertical_stripe", "horizontal_stripe"]).issubset(
        pup1.columns
    ):
        if np.all(np.sort(pup1["coordinates"]) == np.sort(pup2["coordinates"])):
            div_pup["coordinates"] = pup1["coordinates"]
            for stripe in ["vertical_stripe", "horizontal_stripe"]:
                div_pup[stripe] = pup1[stripe] / pup2[stripe]
                div_pup[stripe] = div_pup[stripe].apply(
                    lambda x: np.where(np.isin(x, [np.inf, np.nan]), 0, x)
                )
        else:
            logging.info("Stripes cannot be divided, coordinates differ between pups")
    return div_pup


def norm_coverage(snip):
    """Normalize a pileup by coverage arrays

    Parameters
    ----------
    loop : 2D array
        Pileup.
    cov_start : 1D array
        Accumulated coverage of the left side of the pileup.
    cov_end : 1D array
        Accumulated coverage of the bottom side of the pileup.

    Returns
    -------
    loop : 2D array
        Normalized pileup.

    """
    coverage = np.outer(snip["cov_start"], snip["cov_end"])
    coverage = coverage / np.nanmean(coverage)
    snip["data"] /= coverage
    snip["data"][np.isnan(snip["data"])] = 0
    return snip


class CoordCreator:
    def __init__(
        self,
        features,
        resolution,
        *,
        features_format="auto",
        flank=100000,
        rescale_flank=None,
        chroms="all",
        minshift=10**5,
        maxshift=10**6,
        nshifts=10,
        mindist="auto",
        maxdist=None,
        local=False,
        subset=0,
        trans=False,
        seed=None,
    ):
        """Generator of coordinate pairs for pileups.

        Parameters
        ----------
        features : DataFrame
            A bed- or bedpe-style file with coordinates.
        resolution : int, optional
            Data resolution.
        features_format : str, optional
            Format of the features. Options:
                bed: chrom, start, end
                bedpe: chrom1, start1, end1, chrom2, start2, end2
                auto (default): determined from the columns in the DataFrame
        flank : int, optional
            Padding around the central bin, in bp. For example, with 5000 bp resolution
            and 100000 flank, final pileup is 205000×205000 bp.
            The default is 100000.
        rescale_flank : float, optional
            Fraction of ROI size added on each end when extracting snippets, if rescale.
            The default is None. If specified, overrides flank.
        chroms : str or list, optional
            Which chromosomes to use for pileups. Has to be in a list even for a
            single chromosome, e.g. ['chr1'].
            The default is "all"
        minshift : int, optional
            Minimal shift applied when generating random controls, in bp.
            The default is 10 ** 5.
        maxshift : int, optional
            Maximal shift applied when generating random controls, in bp.
            The default is 10 ** 6.
        nshifts : int, optional
            How many shifts to generate per region of interest. Does not take chromosome
            boundaries into account
            The default is 10.
        mindist : int, optional
            Shortest interactions to consider. Uses midpoints of regions of interest.
            "auto" selects it to avoid the two shortest diagonals of the matrix, i.e.
            2 * flank + 2 * resolution
            The default is "auto".
        maxdist : int, optional
            Longest interactions to consider.
            The default is None.
        local : bool, optional
            Whether to generate local coordinates, i.e. on-diagonal.
            The default is False.
        subset : int, optional
            What subset of the coordinate files to use. 0 or negative to use all.
            The default is 0.
        seed : int, optional
            Seed for np.random to make it reproducible.
            The default is None.
        trans : bool, optional
            Whether to generate inter-chromosomal (trans) pileups.
            The default is False

        Returns
        -------
        Object that generates coordinates for pileups required for PileUpper.

        """
        self.intervals = features.copy()
        self.resolution = resolution
        self.features_format = features_format
        self.flank = flank
        self.rescale_flank = rescale_flank
        self.chroms = chroms
        self.minshift = minshift
        self.maxshift = maxshift
        self.nshifts = nshifts
        self.trans = trans
        if mindist == "auto":
            self.mindist = 2 * self.flank + 2 * self.resolution
        else:
            self.mindist = mindist
            if self.trans:
                warnings.warn("Ignoring mindist when using trans", stacklevel=2)
        if maxdist is None:
            self.maxdist = np.inf
        else:
            self.maxdist = maxdist
            if self.trans:
                warnings.warn("Ignoring maxdist when using trans", stacklevel=2)
        self.local = local
        self.subset = subset
        self.seed = seed
        self.process()

    def process(self):
        if self.features_format is None or self.features_format == "auto":
            if all(
                [
                    name in self.intervals.columns
                    for name in ["chrom1", "start1", "end1", "chrom2", "start2", "end2"]
                ]
            ):
                self.kind = "bedpe"
            elif all(
                [name in self.intervals.columns for name in ["chrom", "start", "end"]]
            ):
                self.kind = "bed"
            else:
                raise ValueError(
                    "Can't determine kind of input, please specify and/or name columns correctly:"
                    "'chrom1', 'start1', 'end1', 'chrom2', 'start2', 'end2' for bedpe kind"
                    "'chrom', 'start', 'end' for bed kind"
                )
        else:
            self.kind = self.features_format

        if self.subset > 0:
            self.intervals = self._subset(self.intervals)

        if self.kind == "bed":
            assert all(
                [name in self.intervals.columns for name in ["chrom", "start", "end"]]
            )
            self.intervals["center"] = (
                self.intervals["start"] + self.intervals["end"]
            ) / 2
            self.intervals = expand(
                self.intervals, self.flank, self.resolution, self.rescale_flank
            )
        else:
            assert all(
                [
                    name in self.intervals.columns
                    for name in ["chrom1", "start1", "end1", "chrom2", "start2", "end2"]
                ]
            )
            self.intervals["center1"] = (
                self.intervals["start1"] + self.intervals["end1"]
            ) / 2
            self.intervals["center2"] = (
                self.intervals["start2"] + self.intervals["end2"]
            ) / 2
            self.intervals["distance"] = (
                self.intervals["center2"] - self.intervals["center1"]
            )
            self.intervals = self.intervals[
                (self.mindist <= self.intervals["distance"].abs())
                & (self.intervals["distance"].abs() <= self.maxdist)
            ]
            self.intervals = self.intervals.reset_index(drop=True)
            self.intervals = expand2D(
                self.intervals, self.flank, self.resolution, self.rescale_flank
            )

        if self.intervals.shape[0] == 0:
            warnings.warn(
                "No regions in features (maybe all below mindist?),"
                " returning empty output",
                stacklevel=2,
            )
            self.pos_stream = self.empty_stream
            self.final_chroms = []
            return

        if self.nshifts > 0 and self.kind == "bedpe":
            self.intervals = self._control_regions(self.intervals)

        if self.kind == "bed":
            basechroms = set(self.intervals["chrom"])
        else:
            if self.local:
                raise ValueError("Can't make local with both sides of loops defined")
            if self.trans:
                basechroms = set(
                    self.intervals["chrom1"].unique().tolist()
                    + self.intervals["chrom2"].unique().tolist()
                )
            else:
                basechroms = set(self.intervals["chrom1"]).intersection(
                    set(self.intervals["chrom2"])
                )
        self.basechroms = natsorted(list(basechroms))
        if self.chroms == "all":
            self.final_chroms = natsorted(list(basechroms))
        else:
            self.final_chroms = natsorted(
                list(set(self.chroms).intersection(set(self.basechroms)))
            )
        if len(self.final_chroms) == 0:
            raise ValueError(
                """No chromosomes are in common between the coordinate
                   file and the cooler file. Are they in the same
                   format, e.g. starting with "chr"?
                   """
            )

        self.intervals = self._binnify(self.intervals)

        if self.trans & self.local:
            raise ValueError("Cannot do local with trans=True")

        if self.kind == "bed":
            self.pos_stream = self.get_combinations
        else:
            self.pos_stream = self.get_intervals_stream

    def _control_regions(self, intervals2d, nshifts=0):
        if nshifts > 0:
            control_intervals = pd.concat([intervals2d] * nshifts).reset_index(
                drop=True
            )
            shift = np.random.randint(
                self.minshift, self.maxshift, control_intervals.shape[0]
            )
            sign = np.random.choice([-1, 1], control_intervals.shape[0])
            shift *= sign
            if (
                self.trans
            ):  # The two trans coordinates can shift in different directions
                shift2 = np.random.randint(
                    self.minshift, self.maxshift, control_intervals.shape[0]
                )
                sign2 = np.random.choice([-1, 1], control_intervals.shape[0])
                shift2 = shift2 * sign2
                control_intervals[["exp_start1", "exp_end1", "center1"]] = (
                    control_intervals[
                        [
                            "exp_start1",
                            "exp_end1",
                            "center1",
                        ]
                    ]
                    + shift[:, np.newaxis]
                )
                control_intervals[["exp_start2", "exp_end2", "center2"]] = (
                    control_intervals[["exp_start2", "exp_end2", "center2"]]
                    + shift2[:, np.newaxis]
                )
            else:
                control_intervals[
                    [
                        "exp_start1",
                        "exp_end1",
                        "center1",
                        "exp_start2",
                        "exp_end2",
                        "center2",
                    ]
                ] = (
                    control_intervals[
                        [
                            "exp_start1",
                            "exp_end1",
                            "center1",
                            "exp_start2",
                            "exp_end2",
                            "center2",
                        ]
                    ]
                    + shift[:, np.newaxis]
                )
            control_intervals[
                ["stBin1", "endBin1", "stBin2", "endBin2"]
            ] = control_intervals[
                ["stBin1", "endBin1", "stBin2", "endBin2"]
            ] + np.round(
                shift[:, np.newaxis] / self.resolution
            ).astype(
                int
            )
            intervals2d["kind"] = "ROI"
            control_intervals["kind"] = "control"
            intervals2d = pd.concat([intervals2d, control_intervals]).reset_index(
                drop=True
            )
        else:
            intervals2d["kind"] = "ROI"
        return intervals2d

    def _subset(self, df):
        if self.seed is not None:
            np.random.seed(self.seed)
        if self.subset > 0 and self.subset < len(df):
            return df.sample(self.subset)
        else:
            return df

    def bedpe2bed(self, df, ends=True, how="center"):
        # If ends==True, will combine all coordinates from both loop ends into one bed-style df
        # Else, will convert to long intervals covering the whole loop, for e.g. rescaled averaging
        # how: center - take center of loop bases; inner or outer
        if ends:
            df1 = df[["chrom1", "start1", "end1"]]
            df1.columns = ["chrom", "start", "end"]
            df2 = df[["chrom2", "start2", "end2"]]
            df2.columns = ["chrom", "start", "end"]
            return (
                pd.concat([df1, df2])
                .sort_values(["chrom", "start", "end"])
                .reset_index(drop=True)
            )

        if how == "center":
            df["start"] = np.mean(df["start1"], df["end1"], axis=0)
            df["end"] = np.mean(df["start2"], df["end2"], axis=0)
        elif how == "outer":
            df = df[["chrom1", "start1", "end2"]]
            df.columns = ["chrom", "start", "end"]
        elif how == "inner":
            df = df[["chrom1", "end1", "start2"]]
            df.columns = ["chrom", "start", "end"]
        return df

    def _binnify(self, intervals):
        if self.kind == "bed":
            intervals = intervals.sort_values(["chrom", "start"])
            intervals["stBin"] = np.floor(
                intervals["exp_start"] / self.resolution
            ).astype(int)
            intervals["endBin"] = np.ceil(
                intervals["exp_end"] / self.resolution
            ).astype(int)
            intervals[["exp_start", "exp_end"]] = (
                intervals[["stBin", "endBin"]] * self.resolution
            )
        elif self.kind == "bedpe":
            intervals = intervals.sort_values(["chrom1", "chrom2", "start1", "start2"])
            intervals["stBin1"] = np.floor(
                intervals["exp_start1"] / self.resolution
            ).astype(int)
            intervals["endBin1"] = np.ceil(
                intervals["exp_end1"] / self.resolution
            ).astype(int)
            intervals["stBin2"] = np.floor(
                intervals["exp_start2"] / self.resolution
            ).astype(int)
            intervals["endBin2"] = np.ceil(
                intervals["exp_end2"] / self.resolution
            ).astype(int)
            intervals[["exp_start1", "exp_end1"]] = (
                intervals[["stBin1", "endBin1"]] * self.resolution
            )
            intervals[["exp_start2", "exp_end2"]] = (
                intervals[["stBin2", "endBin2"]] * self.resolution
            )
        else:
            raise ValueError(
                """
                kind can only be "bed" or "bedpe"
                """
            )
        return intervals

    def filter_func_all(self, intervals):
        return intervals

    def _filter_func_chrom(self, intervals, chrom):
        return intervals[intervals["chrom"] == chrom].reset_index(drop=True)

    def _filter_func_pairs_chrom(self, intervals, chrom):
        return intervals[
            (intervals["chrom1"] == chrom) & (intervals["chrom2"] == chrom)
        ].reset_index(drop=True)

    def filter_func_chrom(self, chrom):
        if self.kind == "bed":
            return partial(self._filter_func_chrom, chrom=chrom)
        else:
            return partial(self._filter_func_pairs_chrom, chrom=chrom)

    def _filter_func_region(self, intervals, region):
        chrom, start, end = region
        return intervals[
            (intervals["chrom"] == chrom)
            & (intervals["start"] >= start)
            & (intervals["end"] < end)
        ].reset_index(drop=True)

    def _filter_func_pairs_region(self, intervals, region):
        chrom, start, end = region
        return intervals[
            (intervals["chrom1"] == chrom)
            & (intervals["chrom2"] == chrom)
            & (intervals["start1"] >= start)
            & (intervals["end1"] < end)
            & (intervals["start2"] >= start)
            & (intervals["end2"] < end)
        ].reset_index(drop=True)

    def _filter_func_trans_pairs(self, intervals, region1, region2):
        chrom1, start1, end1 = region1
        chrom2, start2, end2 = region2
        return pd.concat(
            [
                intervals[
                    (intervals["chrom1"] == chrom1)
                    & (intervals["chrom2"] == chrom2)
                    & (intervals["start1"] >= start1)
                    & (intervals["end1"] < end1)
                    & (intervals["start2"] >= start2)
                    & (intervals["end2"] < end2)
                ].reset_index(drop=True),
                intervals[
                    (intervals["chrom2"] == chrom1)
                    & (intervals["chrom1"] == chrom2)
                    & (intervals["start2"] >= start1)
                    & (intervals["end2"] < end1)
                    & (intervals["start1"] >= start2)
                    & (intervals["end1"] < end2)
                ].reset_index(drop=True),
            ]
        )

    def filter_func_trans_pairs(self, region1, region2):
        return partial(self._filter_func_trans_pairs, region1=region1, region2=region2)

    def filter_func_region(self, region):
        if self.kind == "bed":
            return partial(self._filter_func_region, region=region)
        else:
            return partial(self._filter_func_pairs_region, region=region)

    def get_combinations(
        self,
        filter_func1,
        filter_func2=None,
        intervals=None,
        control=False,
        groupby=[],
        modify_2Dintervals_func=None,
    ):
        if intervals is None:
            intervals = self.intervals
        if not len(intervals) >= 1:
            logging.debug("Empty selection")
            yield None

        intervals_left = filter_func1(intervals)
        if filter_func2 is None:
            intervals_right = intervals_left
        else:
            intervals_right = filter_func2(intervals)

        if self.local:
            merged = pd.merge(
                intervals_left,
                intervals_left,
                left_index=True,
                right_index=True,
                suffixes=["1", "2"],
            )
            merged["coordinates"] = merged.apply(
                lambda x: ".".join(
                    x[["chrom1", "start1", "end1", "chrom2", "start2", "end2"]].astype(
                        str
                    )
                ),
                axis=1,
            )
            merged = self._control_regions(merged, self.nshifts * control)
            if modify_2Dintervals_func is not None:
                merged = modify_2Dintervals_func(merged)
            merged = assign_groups(merged, groupby=groupby)
            merged = merged.reindex(
                columns=list(merged.columns)
                + [
                    "data",
                    "cov_start",
                    "cov_end",
                    "horizontal_stripe",
                    "vertical_stripe",
                ]
            )
            for row in merged.to_dict(orient="records"):
                yield row

        else:
            intervals_left = intervals_left.rename(
                columns=lambda x: x + "1"
            ).reset_index(drop=True)
            intervals_right = intervals_right.rename(
                columns=lambda x: x + "2"
            ).reset_index(drop=True)

            if self.trans:
                for x, y in itertools.product(
                    intervals_left.index, intervals_right.index
                ):
                    combinations = pd.concat(
                        [
                            intervals_left.iloc[[x]].reset_index(drop=True),
                            intervals_right.iloc[[y]].reset_index(drop=True),
                        ],
                        axis=1,
                    )
                    combinations = self._control_regions(
                        combinations, self.nshifts * control
                    )
                    if not combinations.empty:
                        combinations["coordinates"] = combinations.apply(
                            lambda x: ".".join(
                                x[
                                    [
                                        "chrom1",
                                        "start1",
                                        "end1",
                                        "chrom2",
                                        "start2",
                                        "end2",
                                    ]
                                ].astype(str)
                            ),
                            axis=1,
                        )
                    if modify_2Dintervals_func is not None:
                        combinations = modify_2Dintervals_func(combinations)
                    combinations = assign_groups(combinations, groupby=groupby)
                    combinations = combinations.reindex(
                        columns=list(combinations.columns)
                        + [
                            "data",
                            "horizontal_stripe",
                            "vertical_stripe",
                            "cov_start",
                            "cov_end",
                        ]
                    )
                    for row in combinations.to_dict(orient="records"):
                        yield row
            else:
                for i in range(1, intervals.shape[0]):
                    combinations = pd.concat(
                        [
                            intervals_left.iloc[:-i].reset_index(drop=True),
                            intervals_right.iloc[i:].reset_index(drop=True),
                        ],
                        axis=1,
                    )
                    combinations["distance"] = (
                        combinations["center2"] - combinations["center1"]
                    )
                    combinations = combinations[
                        (self.mindist <= combinations["distance"].abs())
                        & (combinations["distance"].abs() <= self.maxdist)
                    ]
                    combinations = self._control_regions(
                        combinations, self.nshifts * control
                    )
                    if not combinations.empty:
                        combinations["coordinates"] = combinations.apply(
                            lambda x: ".".join(
                                x[
                                    [
                                        "chrom1",
                                        "start1",
                                        "end1",
                                        "chrom2",
                                        "start2",
                                        "end2",
                                    ]
                                ].astype(str)
                            ),
                            axis=1,
                        )
                    if modify_2Dintervals_func is not None:
                        combinations = modify_2Dintervals_func(combinations)
                    combinations = assign_groups(combinations, groupby=groupby)
                    combinations = combinations.reindex(
                        columns=list(combinations.columns)
                        + [
                            "data",
                            "horizontal_stripe",
                            "vertical_stripe",
                            "cov_start",
                            "cov_end",
                        ]
                    )
                    for row in combinations.to_dict(orient="records"):
                        yield row

    def get_intervals_stream(
        self,
        filter_func1,
        filter_func2=None,
        intervals=None,
        control=False,
        groupby=[],
        modify_2Dintervals_func=None,
    ):
        if intervals is None:
            intervals = self.intervals
        intervals = filter_func1(intervals)
        intervals = self._control_regions(intervals, self.nshifts * control)
        if not intervals.empty:
            intervals["coordinates"] = intervals.apply(
                lambda x: ".".join(
                    x[["chrom1", "start1", "end1", "chrom2", "start2", "end2"]].astype(
                        str
                    )
                ),
                axis=1,
            )
        if modify_2Dintervals_func is not None:
            intervals = modify_2Dintervals_func(intervals)
        intervals = assign_groups(intervals, groupby)
        intervals = intervals.reindex(
            columns=list(intervals.columns)
            + [
                "data",
                "cov_start",
                "cov_end",
                "horizontal_stripe",
                "vertical_stripe",
            ]
        )
        if not len(intervals) >= 1:
            logging.debug("Empty selection")
            yield None
        for interval in intervals.to_dict(orient="records"):
            yield interval

    def empty_stream(self, *args, **kwargs):
        yield from ()


class PileUpper:
    def __init__(
        self,
        clr,
        CC,
        *,
        view_df=None,
        clr_weight_name="weight",
        expected=False,
        expected_value_col="balanced.avg",
        ooe=True,
        control=False,
        coverage_norm=False,
        rescale=False,
        rescale_size=99,
        flip_negative_strand=False,
        ignore_diags=2,
        store_stripes=False,
        nproc=1,
    ):
        """Creates pileups


        Parameters
        ----------
        clr : cool
            Cool file with Hi-C data.
        CC : CoordCreator
            CoordCreator object with correct settings.
        clr_weight_name : bool or str, optional
            Whether to use balanced data, and which column to use as weights.
            The default is "weight". Provide False to use raw data.
        expected : DataFrame, optional
            If using expected, pandas DataFrame with by-distance expected.
            The default is False.
        view_df : DataFrame
            A dataframe with region coordinates used in expected (see bioframe
            documentation for details). Can be ommited if no expected is provided, or
            expected is for whole chromosomes.
        ooe : bool, optional
            Whether to normalize each snip by expected value. If False, all snips are
            accumulated, all expected values are accumulated, and then the former
            divided by the latter - like with randomly shifted controls. Only has effect
            when expected is provided.
        control : bool, optional
            Whether to use randomly shifted controls.
            The default is False.
        coverage_norm : bool or str, optional
            Whether to normalize final the final pileup by accumulated coverage as an
            alternative to balancing. Useful for single-cell Hi-C data. Can be either
            boolean, or string: "cis" or "total" to use "cis_raw_cov" or "tot_raw_cov"
            columns in the cooler bin table, respectively. If True, will attempt to use
            "tot_raw_cov" if available, otherwise will compute and store coverage in the
            cooler with default column names, and use "tot_raw_cov". Alternatively, if
            a different string is provided, will attempt to use a column with the that
            name in the cooler bin table, and will raise a ValueError if it does not exist.
            Only allowed when clr_weight_name is False.
            The default is False.
        rescale : bool, optional
            Whether to rescale the pileups.
            The default is False
        rescale_size : int, optional
            Final shape of rescaled pileups. E.g. if 99, pileups will be squares of
            99×99 pixels.
            The default is 99.
        flip_negative_strand : bool, optional
            Flip snippets so the positive strand always points to bottom-right.
            Requires strands to be annotated for each feature (or two strands for
            bedpe format features)
        ignore_diags : int, optional
            How many diagonals to ignore to avoid short-distance artefacts.
            The default is 2.
        store_stripes: bool, optional
            Whether to store horizontal and vertical stripes and coordinates in the output
            The default is False
        nproc : int, optional
            Number of processes to use. The default is 1.

        Returns
        -------
        Object that generates pileups.

        """
        self.clr = clr
        self.resolution = self.clr.binsize
        self.CC = CC
        assert self.resolution == self.CC.resolution
        self.__dict__.update(self.CC.__dict__)
        self.clr_weight_name = clr_weight_name
        self.expected = expected
        self.expected_value_col = expected_value_col
        self.ooe = ooe
        self.control = control
        self.pad_bins = self.CC.flank // self.resolution
        self.coverage_norm = coverage_norm
        self.rescale = rescale
        self.rescale_size = rescale_size
        self.flip_negative_strand = flip_negative_strand
        self.ignore_diags = ignore_diags
        self.store_stripes = store_stripes
        self.nproc = nproc

        if view_df is None:
            # Generate viewframe from clr.chromsizes:
            self.view_df = common.make_cooler_view(clr)
        else:
            self.view_df = bioframe.make_viewframe(view_df, check_bounds=clr.chromsizes)

        if self.expected is not False:
            # subset expected if some regions not mentioned in view
            self.expected = self.expected[
                (self.expected["region1"].isin(self.view_df["name"]))
                & (self.expected["region2"].isin(self.view_df["name"]))
            ].reset_index(drop=True)
            if self.control:
                warnings.warn(
                    "Can't do both expected and control shifts; defaulting to expected",
                    stacklevel=2,
                )
                self.control = False
            if self.trans:
                try:
                    _ = checks.is_valid_expected(
                        self.expected,
                        "trans",
                        self.view_df,
                        verify_cooler=clr,
                        expected_value_cols=[
                            self.expected_value_col,
                        ],
                        raise_errors=True,
                    )
                except Exception as e:
                    raise ValueError("provided expected is not valid") from e

                self.expected_df = self.expected
                self.expected = True
            else:
                self.expected = self.expected[
                    self.expected["region1"] == self.expected["region2"]
                ].reset_index(drop=True)
                try:
                    _ = checks.is_valid_expected(
                        self.expected,
                        "cis",
                        self.view_df,
                        verify_cooler=clr,
                        expected_value_cols=[
                            self.expected_value_col,
                        ],
                        raise_errors=True,
                    )
                except Exception as e:
                    raise ValueError("provided expected is not valid") from e
                self.ExpSnipper = snipping.ExpectedSnipper(
                    self.clr, self.expected, view_df=self.view_df
                )
                self.expected_selections = {
                    region_name: self.ExpSnipper.select(region_name, region_name)
                    for region_name in self.view_df["name"]
                }
                self.expected_df = self.expected
                self.expected = True
        self.view_df = self.view_df.set_index("name")
        self.view_df_extents = {}

        for region_name, region in self.view_df.iterrows():
            lo, hi = self.clr.extent(region)
            chroffset = self.clr.offset(region[0])
            self.view_df_extents[region_name] = lo - chroffset, hi - chroffset

        self.chroms = natsorted(
            list(set(self.CC.final_chroms) & set(self.clr.chromnames))
        )
        self.view_df = self.view_df[self.view_df["chrom"].isin(self.chroms)]

        if self.view_df["chrom"].unique().shape[0] == 0:
            raise ValueError(
                """No chromosomes are in common between the coordinate
                   file and the cooler file. Are they in the same
                   format, e.g. starting with "chr"?
                   """
            )

        if self.trans:
            if self.view_df["chrom"].unique().shape[0] < 2:
                raise ValueError("Trying to do trans with fewer than two chromosomes")

        if self.coverage_norm is True:
            self.coverage_norm = "tot_raw_cov"
        elif self.coverage_norm == "cis":
            self.coverage_norm = "cis_raw_cov"
        elif self.coverage_norm == "total":
            self.coverage_norm = "tot_raw_cov"
        elif self.coverage_norm and self.coverage_norm not in self.clr.bins().columns:
            raise ValueError(
                f"coverage_norm {self.coverage_norm} not found in cooler bins"
            )

        if (
            self.coverage_norm in ["cis_raw_cov", "tot_raw_cov"]
            and self.coverage_norm not in self.clr.bins().columns
        ):
            with Pool(self.nproc) as pool:
                _ = coverage.coverage(
                    self.clr, map=pool.map, store=True, ignore_diags=self.ignore_diags
                )
                del _

        if self.coverage_norm and self.clr_weight_name:
            raise ValueError(
                "Can't do coverage normalization when clr_weight_name is provided"
            )

        if self.rescale:
            if self.rescale_flank is None:
                raise ValueError("Cannot use rescale without setting rescale_flank")
            elif self.rescale_size % 2 == 0:
                raise ValueError("Please provide an odd rescale_size")
            else:
                logging.info(
                    "Rescaling with rescale_flank = "
                    + str(self.rescale_flank)
                    + " to "
                    + str(self.rescale_size)
                    + "x"
                    + str(self.rescale_size)
                    + " pixels"
                )

        else:
            if self.rescale_flank is not None:
                raise ValueError("Cannot set rescale_flank with rescale=False")

        self.empty_outmap = self.make_outmap()

        self.empty_pup = {
            "data": self.empty_outmap,
            "horizontal_stripe": [],
            "vertical_stripe": [],
            "n": 0,
            "num": self.empty_outmap,
            "cov_start": np.zeros((self.empty_outmap.shape[0])),
            "cov_end": np.zeros((self.empty_outmap.shape[1])),
            "coordinates": [],
        }

    def get_expected_trans(self, region1, region2):
        exp_value = self.expected_df.loc[
            (self.expected_df["region1"] == region1)
            & (self.expected_df["region2"] == region2),
            self.expected_value_col,
        ].item()
        return exp_value

    def make_outmap(
        self,
    ):
        """Generate zero-filled array of the right shape

        Returns
        -------
        outmap: array
            Array of zeros of correct shape.

        """
        if self.rescale:
            outmap = np.zeros((self.rescale_size, self.rescale_size))
        else:
            outmap = np.zeros((2 * self.pad_bins + 1, 2 * self.pad_bins + 1))
        return outmap

    def get_data(self, region1, region2=None):
        """Get sparse data for a region

        Parameters
        ----------
        region1 : tuple or str
            Region for which to load the data. Either tuple of (chr, start, end), or
            string with region name.
        region2 : tuple or str, optional
            Second region for between which and the first region to load the data. Either tuple of (chr, start, end), or
            string with region name.
            Default is None

        Returns
        -------
        data : csr
            Sparse csr matrix for the corresponding region.

        """
        logging.debug("Loading data")

        assert isinstance(region1, str)
        region1 = self.view_df.loc[region1]

        if region2 is None:
            region2 = region1
        else:
            region2 = self.view_df.loc[region2]

        data = self.clr.matrix(sparse=True, balance=self.clr_weight_name).fetch(
            region1, region2
        )
        # data = sparse.triu(data)
        return data.tocsr()

    def _stream_snips(self, intervals, region1, region2=None):
        mymap = self.make_outmap()
        cov_start = np.zeros(mymap.shape[0])
        cov_end = np.zeros(mymap.shape[1])

        try:
            row1 = next(intervals)
        except StopIteration:
            # logging.info(f"Nothing to sum up between regions {region1} & {region2}")
            return
        if row1 is None:
            # logging.info(f"Nothing to sum up between region {region1} & {region2}")
            return

        intervals = itertools.chain([row1], intervals)

        if region2 is None:
            region2 = region1

        min_left1, max_right1 = self.view_df_extents[region1]
        min_left2, max_right2 = self.view_df_extents[region2]

        bigdata = self.get_data(region1=region1, region2=region2)

        region1_coords = self.view_df.loc[region1]
        region2_coords = self.view_df.loc[region2]
        if self.clr_weight_name:
            isnan1 = np.isnan(
                self.clr.bins()[self.clr_weight_name].fetch(region1_coords).values
            )
            isnan2 = np.isnan(
                self.clr.bins()[self.clr_weight_name].fetch(region2_coords).values
            )
        else:
            isnan1 = isnan = np.zeros_like(
                self.clr.bins()["start"].fetch(region1_coords).values
            ).astype(bool)
            isnan2 = isnan = np.zeros_like(
                self.clr.bins()["start"].fetch(region2_coords).values
            ).astype(bool)

        if self.coverage_norm:
            coverage1 = self.clr.bins()[self.coverage_norm].fetch(region1_coords).values
            coverage2 = self.clr.bins()[self.coverage_norm].fetch(region2_coords).values

        ar = np.arange(max_right1 - min_left1, dtype=np.int32)

        diag_indicator = numutils.LazyToeplitz(-ar, ar)

        for snip in intervals:
            snip["stBin1"], snip["endBin1"], snip["stBin2"], snip["endBin2"] = (
                snip["stBin1"] - min_left1,
                snip["endBin1"] - min_left1,
                snip["stBin2"] - min_left2,
                snip["endBin2"] - min_left2,
            )
            if (snip["stBin1"] < 0 or snip["endBin1"] > (max_right1 - min_left1)) or (
                snip["stBin2"] < 0 or snip["endBin2"] > (max_right2 - min_left2)
            ):
                continue
            data = (
                bigdata[
                    snip["stBin1"] : snip["endBin1"], snip["stBin2"] : snip["endBin2"]
                ]
                .toarray()
                .astype(float)
            )
            data[isnan1[snip["stBin1"] : snip["endBin1"]], :] = np.nan
            data[:, isnan2[snip["stBin2"] : snip["endBin2"]]] = np.nan

            if self.expected:
                if self.trans:
                    exp_value = self.get_expected_trans(region1, region2)
                    exp_data = np.full((data.shape), exp_value)
                else:
                    exp_data = self.expected_selections[region1][
                        snip["stBin1"] : snip["endBin1"],
                        snip["stBin2"] : snip["endBin2"],
                    ]

                if not self.ooe:
                    exp_snip = snip.copy()
                    exp_snip["kind"] = "control"
                    exp_snip["data"] = exp_data

            if not self.trans:
                D = (
                    diag_indicator[
                        snip["stBin1"] : snip["endBin1"],
                        snip["stBin2"] : snip["endBin2"],
                    ]
                    < self.ignore_diags
                )
                data[D] = np.nan

            if self.coverage_norm:
                snip["cov_start"] = coverage1[snip["stBin1"] : snip["endBin1"]]
                snip["cov_end"] = coverage2[snip["stBin2"] : snip["endBin2"]]
            if self.expected and self.ooe:
                with np.errstate(divide="ignore", invalid="ignore"):
                    data = data / exp_data
            snip["data"] = data

            if self.rescale:
                snip = self._rescale_snip(snip)
                if self.expected and not self.ooe:
                    exp_snip = self._rescale_snip(exp_snip)

            if (
                self.flip_negative_strand
                and "strand1" in snip
                and "strand2" in snip
                and snip["strand1"] == "-"
            ):
                snip["data"] = np.rot90(np.flipud(snip["data"]))
                if self.expected and not self.ooe:
                    exp_data = np.rot90(np.flipud(exp_data))

            if self.store_stripes:
                cntr = int(np.floor(snip["data"].shape[0] / 2))
                snip["horizontal_stripe"] = np.array(snip["data"][cntr, :], dtype=float)
                snip["vertical_stripe"] = np.array(
                    snip["data"][:, cntr][::-1], dtype=float
                )
            else:
                snip["horizontal_stripe"] = []
                snip["vertical_stripe"] = []
                snip["coordinates"] = []

            yield snip

            if self.expected and not self.ooe:
                yield exp_snip

    def _rescale_snip(self, snip):
        """

        Parameters
        ----------
        snip : pd.Series
            Containing at least:
                ['data'] - the snippet as a 2D array,
                ['cov_start'] and ['cov_end'] as 1D arrays (can be all 0)
                ['stBin1'], ['endBin1'] - coordinates of the left side of the pileup
                ['stBin2'], ['endBin2'] - coordinates of the left side of the pileup
            And any other annotations

        Yields
        ------
        snip : pd.Series
            Outputs same snip as came in, but appropriately rescaled

        """
        if snip["data"].size == 0 or np.all(np.isnan(snip["data"])):
            snip["data"] = np.zeros((self.rescale_size, self.rescale_size))
        else:
            if self.local:
                with warnings.catch_warnings():
                    warnings.simplefilter("ignore", category=RuntimeWarning)
                    snip["data"] = np.nanmean(np.dstack((snip["data"], snip["data"].T)), 2)
            nans = np.isnan(snip["data"])*1
            snip["data"] = np.nan_to_num(snip["data"])
            snip["data"] = numutils.zoom_array(
                snip["data"], (self.rescale_size, self.rescale_size)
            )
            nanzoom = numutils.zoom_array(
                nans, (self.rescale_size, self.rescale_size)
            )
            snip["data"][np.floor(nanzoom).astype(bool)] = np.nan
            snip["data"] = snip["data"] * (1/np.isfinite(nanzoom))
        if self.coverage_norm:
            snip["cov_start"] = numutils.zoom_array(
                snip["cov_start"], (self.rescale_size,)
            )
            snip["cov_end"] = numutils.zoom_array(snip["cov_end"], (self.rescale_size,))
        return snip

    def accumulate_stream(self, snip_stream, postprocess_func=None):
        """

        Parameters
        ----------
        snip_stream : generator
            Generator of pd.Series, each one containing at least:
                a snippet as a 2D array in ['data'],
                ['cov_start'] and ['cov_end'] as 1D arrays (can be all 0)
            And any other annotations
        postprocess_func : function, optional
            Any additional postprocessing of each snip needed, in one function.
            Can be used to modify the data in un-standard way, or create groups when
            it can't be done before snipping, or to assign each snippet to multiple
            groups. Example: `group_by_region`.

        Returns
        -------
        outdict : dict
            Dictionary of accumulated snips (each as a Series) for each group.
            Always includes "all"
        """
        if postprocess_func is not None:
            snip_stream = map(postprocess_func, snip_stream)
        outdict = {"ROI": {}, "control": {}}
        for snip in collapse(snip_stream, base_type=dict):
            kind = snip["kind"]
            key = snip["group"]
            if isinstance(key, str):
                _add_snip(outdict[kind], key, snip)
            else:
                _add_snip(outdict[kind], tuple(key), snip)
        if "all" not in outdict["ROI"]:
            outdict["ROI"]["all"] = reduce(
                sum_pups, outdict["ROI"].values(), self.empty_pup
            )
        if self.control or (self.expected and not self.ooe):
            if "all" not in outdict["control"]:
                outdict["control"]["all"] = reduce(
                    sum_pups, outdict["control"].values(), self.empty_pup
                )
        return outdict

    def pileup_region(
        self,
        region1,
        region2=None,
        groupby=[],
        modify_2Dintervals_func=None,
        postprocess_func=None,
    ):
        """

        Parameters
        ----------
        region1 : str
            Region name.
        region2 : str, optional
            Region name.
        groupby : list of str, optional
            Which attributes of each snip to assign a group to it
        modify_2Dintervals_func : function, optional
            A function to apply to a dataframe of genomic intervals used for pileups.
            If possible, much preferable to `postprocess_func` for better speed.
            Good example is the `bin_distance_intervals` function above.
        postprocess_func : function, optional
            Additional function to apply to each snippet before grouping.
            Good example is the `bin_distance` function above, but using
            bin_distance_intervals as modify_2Dintervals_func is much faster.

        Returns
        -------
        pileup : dict
            accumulated snips as a dict
        """

        region1_coords = self.view_df.loc[region1]

        if region2 is None:
            region2 = region1
            region2_coords = region1_coords
        else:
            region2_coords = self.view_df.loc[region2]

        if (self.kind == "bedpe") and (self.trans):
            filter_func1 = self.CC.filter_func_trans_pairs(
                region1=region1_coords, region2=region2_coords
            )
            filter_func2 = None
        else:
            filter_func1 = self.CC.filter_func_region(region=region1_coords)
            if region2 == region1:
                filter_func2 = None
            else:
                filter_func2 = self.CC.filter_func_region(region=region2_coords)

        intervals = self.CC.pos_stream(
            filter_func1,
            filter_func2,
            control=self.control,
            groupby=groupby,
            modify_2Dintervals_func=modify_2Dintervals_func,
        )

        final = self.accumulate_stream(
            self._stream_snips(intervals=intervals, region1=region1, region2=region2),
            postprocess_func=postprocess_func,
        )
        if final["ROI"]["all"]["n"] > 0:
            logging.info(f"{region1, region2}: {final['ROI']['all']['n']}")

        return final

    def pileupsWithControl(
        self,
        nproc=None,
        groupby=[],
        modify_2Dintervals_func=None,
        postprocess_func=None,
    ):
        """Perform pileups across all chromosomes and applies required
        normalization

        Parameters
        ----------
        nproc : int, optional
            How many cores to use. Sends a whole chromosome per process.
            The default is None, which uses the same number as nproc set at creation of
            the object.
        groupby : list of str, optional
            Which attributes of each snip to assign a group to it
        modify_2Dintervals_func : function, optional
            Function to apply to the DataFrames of coordinates before fetching snippets
            based on them. Preferable to using the `postprocess_func`, since at the
            earlier stage it can be vectorized and much more efficient.
        postprocess_func : function, optional
            Additional function to apply to each snippet before grouping.
            Good example is the `bin_distance` function above.

        Returns
        -------
        pileup_df : 2D array
            Normalized pileups in a pandas DataFrame, with columns `data` and `num`.
            `data` contains the normalized pileups, and `num` - how many snippets were
            combined (the regions of interest, not control regions). Each condition
            from `groupby` is a row, plus an additional row `all` is created with all
            data.

        """
        if nproc is None:
            nproc = self.nproc
        if len(self.chroms) == 0:
            return self.make_outmap(), 0

        # Generate all combinations of chromosomes
        regions1 = []
        regions2 = []
        if self.trans:
            for region1, region2 in itertools.combinations(self.view_df.index, 2):
                if (
                    self.view_df.loc[region1, "chrom"]
                    != self.view_df.loc[region2, "chrom"]
                ):
                    regions1.append(region1)
                    regions2.append(region2)
        else:
            regions1 = self.view_df.index
            regions2 = regions1
        f = partial(
            self.pileup_region,
            groupby=groupby,
            modify_2Dintervals_func=modify_2Dintervals_func,
            postprocess_func=postprocess_func,
        )
        if nproc > 1:
            with Pool(nproc) as p:
                pileups = list(p.starmap(f, zip(regions1, regions2)))
        else:
            pileups = list(map(f, regions1, regions2))
        roi = (
            pd.DataFrame(
                [
                    {k: pd.Series(v) for k, v in pileup["ROI"].items()}
                    for pileup in pileups
                ]
            )
            .apply(lambda x: reduce(sum_pups, x.dropna()))
            .T
        )
        if self.control or (self.expected and not self.ooe):
            ctrl = (
                pd.DataFrame(
                    [
                        {k: pd.Series(v) for k, v in pileup["control"].items()}
                        for pileup in pileups
                    ]
                )
                .apply(lambda x: reduce(sum_pups, x.dropna()))
                .T
            )

        if self.coverage_norm:
            roi = roi.apply(norm_coverage, axis=1)
            if self.control:
                ctrl = ctrl.apply(norm_coverage, axis=1)
            elif self.expected:
                warnings.warn(
                    "Expected can not be normalized to coverage", stacklevel=2
                )
        normalized_roi = pd.DataFrame(roi["data"] / roi["num"], columns=["data"])
        if self.control or (self.expected and not self.ooe):
            normalized_control = pd.DataFrame(
                ctrl["data"] / ctrl["num"], columns=["data"]
            )
            normalized_roi = normalized_roi / normalized_control
            normalized_roi["control_n"] = ctrl["n"]
            normalized_roi["control_num"] = ctrl["num"]

        normalized_roi["data"] = normalized_roi["data"].apply(
            lambda x: np.where(x == np.inf, np.nan, x)
        )

        normalized_roi["n"] = roi["n"]
        normalized_roi["num"] = roi["num"]
        if self.store_stripes:
            normalized_roi["coordinates"] = roi["coordinates"]
            normalized_roi["coordinates"] = [
                [x.split(".") for x in y] for y in normalized_roi["coordinates"]
            ]
            normalized_roi["horizontal_stripe"] = roi["horizontal_stripe"]
            normalized_roi["vertical_stripe"] = roi["vertical_stripe"]

            if self.control or (self.expected and not self.ooe):
                # Generate stripes of normalized control arrays
                cntr = int(np.floor(normalized_control["data"]["all"].shape[0] / 2))
                control_horizontalstripe = np.array(
                    normalized_control["data"]["all"][cntr, :], dtype=float
                )
                control_verticalstripe = np.array(
                    normalized_control["data"]["all"][:, cntr][::-1], dtype=float
                )
                normalized_roi["horizontal_stripe"] = normalized_roi.apply(
                    lambda row: np.divide(
                        row["horizontal_stripe"], control_horizontalstripe
                    ),
                    axis=1,
                )
                normalized_roi["vertical_stripe"] = normalized_roi.apply(
                    lambda row: np.divide(
                        row["vertical_stripe"], control_verticalstripe
                    ),
                    axis=1,
                )
<<<<<<< HEAD
                normalized_roi["corner_stripe"] = normalized_roi.apply(
                    lambda row: np.divide(row["corner_stripe"], control_cornerstripe),
                    axis=1,
                )
            normalized_roi["corner_stripe"] = normalized_roi["corner_stripe"].apply(
                np.vstack
            )
            normalized_roi["vertical_stripe"] = normalized_roi["vertical_stripe"].apply(
                np.vstack
            )
            normalized_roi["horizontal_stripe"] = normalized_roi[
                "horizontal_stripe"
            ].apply(np.vstack)
            normalized_roi["coordinates"] = normalized_roi["coordinates"].apply(
                np.vstack
            )
=======
            normalized_roi["vertical_stripe"] = normalized_roi["vertical_stripe"].apply(np.vstack)
            normalized_roi["horizontal_stripe"] = normalized_roi["horizontal_stripe"].apply(np.vstack)
            normalized_roi["coordinates"] = normalized_roi["coordinates"].apply(np.vstack)
            if self.local:
                normalized_roi["vertical_stripe"] = normalized_roi["vertical_stripe"].apply(lambda x: copy_array_halves(x))
                normalized_roi["horizontal_stripe"] = normalized_roi["horizontal_stripe"].apply(lambda x: copy_array_halves(x))
>>>>>>> 81a6fabf

        if self.local:
            with warnings.catch_warnings():
                warnings.simplefilter("ignore", category=RuntimeWarning)
                normalized_roi["data"] = normalized_roi["data"].apply(
                    lambda x: np.nanmean(np.dstack((x, x.T)), 2)
                )
        if groupby:
            normalized_roi = normalized_roi.reset_index()
            normalized_roi[groupby] = pd.DataFrame(
                [
                    ("all",) * len(groupby) if i == "all" else i
                    for i in normalized_roi["index"].to_list()
                ],
                columns=groupby,
            )
            normalized_roi = normalized_roi.drop(columns="index")
            normalized_roi = normalized_roi.set_index(groupby)
            n = normalized_roi.loc["all", "n"]
        else:
            n = normalized_roi.loc["all", "n"]
        logging.info(f"Total number of piled up windows: {int(n)}")

        # Store attributes
        exclude_attributes = [
            "CC",
            "intervals",
            "features_format",
            "kind",
            "basechroms",
            "final_chroms",
            "pos_stream",
            "view_df",
            "ExpSnipper",
            "expected_selections",
            "expected_df",
            "view_df_extents",
            "regions",
            "empty_outmap",
            "empty_pup",
        ]

        for name, attr in self.__dict__.items():
            if name not in exclude_attributes:
                if type(attr) == list:
                    attr = str(attr)
                normalized_roi[name] = attr

        return normalized_roi

    def pileupsByWindowWithControl(
        self,
        nproc=None,
    ):
        """Perform by-window (i.e. for each region) pileups across all chromosomes and applies required
        normalization. Simple wrapper around pileupsWithControl

        Parameters
        ----------
        nproc : int, optional
            How many cores to use. Sends a whole chromosome per process.
            The default is None, which uses the same number as nproc set at creation of
            the object.

        Returns
        -------
        pileup_df : 2D array
            Normalized pileups in a pandas DataFrame, with columns `data` and `num`.
            `data` contains the normalized pileups, and `num` - how many snippets were
            combined (the regions of interest, not control regions). Each window is a
            row, plus an additional row `all` is created with all data.
        """
        if nproc is None:
            nproc = self.nproc
        if self.local:
            raise ValueError("Cannot do by-window pileups for local")

        normalized_pileups = self.pileupsWithControl(
            nproc=nproc, postprocess_func=group_by_region
        )
        normalized_pileups = normalized_pileups.drop(index="all").reset_index()
        normalized_pileups[["chrom", "start", "end"]] = pd.DataFrame(
            normalized_pileups["index"].to_list(), index=normalized_pileups.index
        )
        normalized_pileups = normalized_pileups.drop(columns="index")
        return normalized_pileups

    def pileupsByDistanceWithControl(
        self, nproc=None, distance_edges="default", groupby=[]
    ):
        """Perform by-distance pileups across all chromosomes and applies required
        normalization. Simple wrapper around pileupsWithControl

        Parameters
        ----------
        nproc : int, optional
            How many cores to use. Sends a whole chromosome per process.
            The default is None, which uses the same number as nproc set at creation of
            the object.
        distance_edges : list/array of int
            How to group snips by distance (based on their centres).
            Default uses separations [0, 50_000, 100_000, 200_000, ...]
        groupby : list of str, optional
            Which attributes of each snip to assign a group to it

        Returns
        -------
        pileup_df : 2D array
            Normalized pileups in a pandas DataFrame, with columns `data` and `num`.
            `data` contains the normalized pileups, and `num` - how many snippets were
            combined (the regions of interest, not control regions).
            Each distance band is a row, annotated in column `distance_band`
        """
        if nproc is None:
            nproc = self.nproc
        if self.trans:
            raise ValueError("Cannot do by-distance pileups for trans")
        elif self.local:
            raise ValueError("Cannot do by-distance pileups for local")
        if distance_edges != "default":
            if not all(isinstance(n, int) for n in distance_edges):
                raise ValueError("Distance edges must be integers")
            distance_edges = list(np.sort(distance_edges))
            for n in range(len(distance_edges)):
                if np.min(distance_edges) < self.mindist:
                    distance_edges[np.argmin(distance_edges)] = self.mindist
                else:
                    break
        bin_func = partial(bin_distance_intervals, band_edges=distance_edges)
        normalized_pileups = self.pileupsWithControl(
            nproc=nproc,
            modify_2Dintervals_func=bin_func,
            groupby=["distance_band"] + groupby,
        )
        normalized_pileups = normalized_pileups.drop(index="all").reset_index()
        normalized_pileups = normalized_pileups.loc[
            normalized_pileups["distance_band"] != (), :
        ].reset_index(drop=True)
        normalized_pileups["separation"] = normalized_pileups["distance_band"].apply(
            lambda x: f"{x[0]/1000000}Mb-\n{x[1]/1000000}Mb"
            if len(x) == 2
            else f"{x[0]/1000000}Mb+"
        )

        return normalized_pileups

    def pileupsByStrandByDistanceWithControl(
        self, nproc=None, distance_edges="default", groupby=[]
    ):
        """Perform by-strand by-distance pileups across all chromosomes and applies
        required normalization. Simple wrapper around pileupsWithControl.
        Assumes the features in CoordCreator file has a "strand" column.

        Parameters
        ----------
        nproc : int, optional
            How many cores to use. Sends a whole chromosome per process.
            The default is None, which uses the same number as nproc set at creation of
            the object.
        distance_edges : list/array of int
            How to group snips by distance (based on their centres).
            Default uses separations [0, 50_000, 100_000, 200_000, ...]
        groupby : list of str, optional
            Which attributes of each snip to assign a group to it


        Returns
        -------
        pileup_df : 2D array
            Normalized pileups in a pandas DataFrame, with columns `data` and `num`.
            `data` contains the normalized pileups, and `num` - how many snippets were
            combined (the regions of interest, not control regions).
            Each distance band is a row, annotated in columns `separation`
        """
        if nproc is None:
            nproc = self.nproc
        if self.trans:
            raise ValueError("Cannot do by-distance pileups for trans")
        if distance_edges != "default":
            if not all(isinstance(n, int) for n in distance_edges):
                raise ValueError("Distance edges must be integers")
            distance_edges = list(np.sort(distance_edges))
            for n in range(len(distance_edges)):
                if np.min(distance_edges) < self.mindist:
                    distance_edges[np.argmin(distance_edges)] = self.mindist
                else:
                    break
        bin_func = partial(bin_distance_intervals, band_edges=distance_edges)
        normalized_pileups = self.pileupsWithControl(
            nproc=nproc,
            modify_2Dintervals_func=bin_func,
            groupby=["strand1", "strand2", "distance_band"] + groupby,
        )
        normalized_pileups = normalized_pileups.drop(index="all").reset_index()
        normalized_pileups["orientation"] = (
            normalized_pileups["strand1"] + normalized_pileups["strand2"]
        )
        normalized_pileups = normalized_pileups.loc[
            normalized_pileups["distance_band"] != (), :
        ].reset_index(drop=True)
        normalized_pileups["separation"] = normalized_pileups["distance_band"].apply(
            lambda x: f"{x[0]/1000000}Mb-\n{x[1]/1000000}Mb"
            if len(x) == 2
            else f"{x[0]/1000000}Mb+"
        )

        return normalized_pileups

    def pileupsByStrandWithControl(self, nproc=None, groupby=[]):
        """Perform by-strand pileups across all chromosomes and applies required
        normalization. Simple wrapper around pileupsWithControl.
        Assumes the features in CoordCreator file has a "strand" column.

        Parameters
        ----------
        nproc : int, optional
            How many cores to use. Sends a whole chromosome per process.
            The default is None, which uses the same number as nproc set at creation of
            the object.
        groupby : list of str, optional
            Which attributes of each snip to assign a group to it

        Returns
        -------
        pileup_df : 2D array
            Normalized pileups in a pandas DataFrame, with columns `data` and `num`.
            `data` contains the normalized pileups, and `num` - how many snippets were
            combined (the regions of interest, not control regions).
            Each distance band is a row, annotated in columns `separation`
        """
        if nproc is None:
            nproc = self.nproc
        normalized_pileups = self.pileupsWithControl(
            nproc=nproc,
            groupby=["strand1", "strand2"] + groupby,
        )
        normalized_pileups = normalized_pileups.drop(index=("all", "all")).reset_index()
        normalized_pileups["orientation"] = (
            normalized_pileups["strand1"] + normalized_pileups["strand2"]
        )
        return normalized_pileups<|MERGE_RESOLUTION|>--- conflicted
+++ resolved
@@ -53,17 +53,8 @@
     df[
         df.columns[
             ~df.columns.isin(
-<<<<<<< HEAD
-                [
-                    "data",
-                    "corner_stripe",
-                    "vertical_stripe",
-                    "horizontal_stripe",
-                    "coordinates",
-                ]
-=======
+
                 ["data", "vertical_stripe", "horizontal_stripe", "coordinates"]
->>>>>>> 81a6fabf
             )
         ]
     ].to_hdf(filename, "annotation", mode=mode)
@@ -80,16 +71,6 @@
         for i, arr in df["data"].reset_index(drop=True).items():
             ds[i * width : (i + 1) * width, :] = arr
         if df["store_stripes"].any():
-<<<<<<< HEAD
-            for i, arr in df["corner_stripe"].reset_index(drop=True).items():
-                f.create_dataset(
-                    "corner_stripe_" + str(i),
-                    compression=compression,
-                    shape=(len(arr), width),
-                    data=sparse.csr_matrix(arr),
-                )
-=======
->>>>>>> 81a6fabf
             for i, arr in df["vertical_stripe"].reset_index(drop=True).items():
                 f.create_dataset(
                     "vertical_stripe_" + str(i),
@@ -157,12 +138,7 @@
                 coords = "coordinates_" + str(i)
                 vertical_stripe.append(f[vstripe][:].toarray())
                 horizontal_stripe.append(f[hstripe][:].toarray())
-<<<<<<< HEAD
-                coordinates.append(f[coords][:].astype("U13"))
-            annotation["corner_stripe"] = corner_stripe
-=======
                 coordinates.append(f[coords][:].astype('U13'))
->>>>>>> 81a6fabf
             annotation["vertical_stripe"] = vertical_stripe
             annotation["horizontal_stripe"] = horizontal_stripe
             annotation["coordinates"] = coordinates
@@ -2096,31 +2072,12 @@
                     ),
                     axis=1,
                 )
-<<<<<<< HEAD
-                normalized_roi["corner_stripe"] = normalized_roi.apply(
-                    lambda row: np.divide(row["corner_stripe"], control_cornerstripe),
-                    axis=1,
-                )
-            normalized_roi["corner_stripe"] = normalized_roi["corner_stripe"].apply(
-                np.vstack
-            )
-            normalized_roi["vertical_stripe"] = normalized_roi["vertical_stripe"].apply(
-                np.vstack
-            )
-            normalized_roi["horizontal_stripe"] = normalized_roi[
-                "horizontal_stripe"
-            ].apply(np.vstack)
-            normalized_roi["coordinates"] = normalized_roi["coordinates"].apply(
-                np.vstack
-            )
-=======
             normalized_roi["vertical_stripe"] = normalized_roi["vertical_stripe"].apply(np.vstack)
             normalized_roi["horizontal_stripe"] = normalized_roi["horizontal_stripe"].apply(np.vstack)
             normalized_roi["coordinates"] = normalized_roi["coordinates"].apply(np.vstack)
             if self.local:
                 normalized_roi["vertical_stripe"] = normalized_roi["vertical_stripe"].apply(lambda x: copy_array_halves(x))
                 normalized_roi["horizontal_stripe"] = normalized_roi["horizontal_stripe"].apply(lambda x: copy_array_halves(x))
->>>>>>> 81a6fabf
 
         if self.local:
             with warnings.catch_warnings():
