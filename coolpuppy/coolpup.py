--- conflicted
+++ resolved
@@ -1897,12 +1897,11 @@
             normalized_roi = normalized_roi / normalized_control
             normalized_roi["control_n"] = ctrl["n"]
             normalized_roi["control_num"] = ctrl["num"]
-<<<<<<< HEAD
+
         normalized_roi["data"] = normalized_roi["data"].apply(
             lambda x: np.where(x == np.inf, np.nan, x)
         )
-=======
->>>>>>> 1988f9f4
+        
         normalized_roi["n"] = roi["n"]
         normalized_roi["num"] = roi["num"]
         if self.store_stripes:
